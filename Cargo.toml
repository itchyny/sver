--- conflicted
+++ resolved
@@ -6,13 +6,8 @@
 # See more keys and their definitions at https://doc.rust-lang.org/cargo/reference/manifest.html
 
 [dependencies]
-<<<<<<< HEAD
 git2 = "0.15"
-libgit2-sys = "0.13"
-=======
-git2 = "0.14"
 libgit2-sys = "0.14"
->>>>>>> 87813ede
 sha2 = "0.10"
 serde = { version = "1.0", features = ["derive"] }
 serde_json = "1.0"
